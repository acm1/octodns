#
#
#

from __future__ import absolute_import, division, print_function, \
    unicode_literals

from .edgedns import AkamaiProvider
from logging import getLogger
<<<<<<< HEAD
from ..record import Record
from .base import BaseProvider


class AkamaiClientNotFound(Exception):

    def __init__(self, resp):
        message = "404: Resource not found"
        super(AkamaiClientNotFound, self).__init__(message)


class AkamaiClient(object):
    '''
    Client for making calls to Akamai Fast DNS API using Python Requests

    Fast DNS Zone Management API V2, found here:
    developer.akamai.com/api/web_performance/fast_dns_zone_management/v2.html

    Info on Python Requests library:
    https://2.python-requests.org/en/master/

    '''

    def __init__(self, client_secret, host, access_token, client_token):

        self.base = "https://" + host + "/config-dns/v2/"

        sess = Session()
        sess.auth = EdgeGridAuth(
            client_token=client_token,
            client_secret=client_secret,
            access_token=access_token
        )
        self._sess = sess

    def _request(self, method, path, params=None, data=None, v1=False):

        url = urljoin(self.base, path)
        resp = self._sess.request(method, url, params=params, json=data)

        if resp.status_code == 404:
            raise AkamaiClientNotFound(resp)
        resp.raise_for_status()

        return resp

    def record_create(self, zone, name, record_type, content):
        path = 'zones/{}/names/{}/types/{}'.format(zone, name, record_type)
        result = self._request('POST', path, data=content)

        return result

    def record_delete(self, zone, name, record_type):
        path = 'zones/{}/names/{}/types/{}'.format(zone, name, record_type)
        result = self._request('DELETE', path)

        return result

    def record_replace(self, zone, name, record_type, content):
        path = 'zones/{}/names/{}/types/{}'.format(zone, name, record_type)
        result = self._request('PUT', path, data=content)

        return result

    def zone_get(self, zone):
        path = 'zones/{}'.format(zone)
        result = self._request('GET', path)

        return result

    def zone_create(self, contractId, params, gid=None):
        path = 'zones?contractId={}'.format(contractId)

        if gid is not None:
            path += '&gid={}'.format(gid)

        result = self._request('POST', path, data=params)

        return result

    def zone_recordset_get(self, zone, page=None, pageSize=None, search=None,
                           showAll="true", sortBy="name", types=None):

        params = {
            'page': page,
            'pageSize': pageSize,
            'search': search,
            'showAll': showAll,
            'sortBy': sortBy,
            'types': types
        }

        path = 'zones/{}/recordsets'.format(zone)
        result = self._request('GET', path, params=params)

        return result


class AkamaiProvider(BaseProvider):

    '''
    Akamai Fast DNS Provider

    fastdns.py:

        Example config file with variables:
            "
            ---
            providers:
              config:
                class: octodns.provider.yaml.YamlProvider
                directory: ./config (example path to directory of zone files)
              fastdns:
                class: octodns.provider.fastdns.AkamaiProvider
                client_secret: env/AKAMAI_CLIENT_SECRET
                host: env/AKAMAI_HOST
                access_token: env/AKAMAI_ACCESS_TOKEN
                client_token: env/AKAMAI_CLIENT_TOKEN
                contract_id: env/AKAMAI_CONTRACT_ID (optional)

            zones:
              example.com.:
                sources:
                  - config
                targets:
                  - fastdns
            "

        The first four variables above can be hidden in environment variables
        and octoDNS will automatically search for them in the shell. It is
        possible to also hard-code into the config file: eg, contract_id.

        The first four values can be found by generating credentials:
        https://control.akamai.com/
        Configure > Organization > Manage APIs > New API Client for me
        Select appropriate group, and fill relevant fields.
        For API Service Name, select DNS-Zone Record Management
        and then set appropriate Access level (Read-Write to make changes).
        Then select the "New Credential" button to generate values for above

        The contract_id paramater is optional, and only required for creating
        a new zone. If the zone being managed already exists in Akamai for the
        user in question, then this paramater is not needed.

    '''

    SUPPORTS_GEO = False
    SUPPORTS_DYNAMIC = False
    SUPPORTS_ROOT_NS = False

    SUPPORTS = set(('A', 'AAAA', 'CNAME', 'MX', 'NAPTR', 'NS', 'PTR', 'SPF',
                    'SRV', 'SSHFP', 'TXT'))

    def __init__(self, id, client_secret, host, access_token, client_token,
                 contract_id=None, gid=None, *args, **kwargs):

        self.log = getLogger('AkamaiProvider[{}]'.format(id))
        self.log.debug('__init__: id=%s, ')
        super(AkamaiProvider, self).__init__(id, *args, **kwargs)

        self._dns_client = AkamaiClient(client_secret, host, access_token,
                                        client_token)

        self._zone_records = {}
        self._contractId = contract_id
        self._gid = gid

    def zone_records(self, zone):
        """ returns records for a zone, looks for it if not present, or
            returns empty [] if can't find a match
        """
        if zone.name not in self._zone_records:
            try:
                name = zone.name[:-1]
                response = self._dns_client.zone_recordset_get(name)
                self._zone_records[zone.name] = response.json()["recordsets"]

            except (AkamaiClientNotFound, KeyError):
                return []

        return self._zone_records[zone.name]

    def populate(self, zone, target=False, lenient=False):
        self.log.debug('populate: name=%s', zone.name)

        values = defaultdict(lambda: defaultdict(list))
        for record in self.zone_records(zone):

            _type = record.get('type')
            # Akamai sends down prefix.zonename., while octodns expects prefix
            _name = record.get('name').split("." + zone.name[:-1], 1)[0]
            if _name == zone.name[:-1]:
                _name = ''  # root / @

            if _type not in self.SUPPORTS:
                continue
            values[_name][_type].append(record)

        before = len(zone.records)
        for name, types in values.items():
            for _type, records in types.items():
                data_for = getattr(self, '_data_for_{}'.format(_type))
                record = Record.new(zone, name, data_for(_type, records[0]),
                                    source=self, lenient=lenient)
                zone.add_record(record, lenient=lenient)

        exists = zone.name in self._zone_records
        found = len(zone.records) - before
        self.log.info('populate:   found %s records, exists=%s', found, exists)

        return exists

    def _apply(self, plan):
        desired = plan.desired
        changes = plan.changes
        self.log.debug('apply: zone=%s, chnges=%d', desired.name, len(changes))

        zone_name = desired.name[:-1]
        try:
            self._dns_client.zone_get(zone_name)

        except AkamaiClientNotFound:
            self.log.info("zone not found, creating zone")
            params = self._build_zone_config(zone_name)
            self._dns_client.zone_create(self._contractId, params, self._gid)

        for change in changes:
            class_name = change.__class__.__name__
            getattr(self, '_apply_{}'.format(class_name))(change)

        # Clear out the cache if any
        self._zone_records.pop(desired.name, None)

    def _apply_Create(self, change):

        new = change.new
        record_type = new._type

        params_for = getattr(self, '_params_for_{}'.format(record_type))
        values = self._get_values(new.data)
        rdata = params_for(values)

        zone = new.zone.name[:-1]
        name = self._set_full_name(new.name, zone)

        content = {
            "name": name,
            "type": record_type,
            "ttl": new.ttl,
            "rdata": rdata
        }

        self._dns_client.record_create(zone, name, record_type, content)

        return

    def _apply_Delete(self, change):

        zone = change.existing.zone.name[:-1]
        name = self._set_full_name(change.existing.name, zone)
        record_type = change.existing._type

        self._dns_client.record_delete(zone, name, record_type)

        return

    def _apply_Update(self, change):

        new = change.new
        record_type = new._type

        params_for = getattr(self, '_params_for_{}'.format(record_type))
        values = self._get_values(new.data)
        rdata = params_for(values)

        zone = new.zone.name[:-1]
        name = self._set_full_name(new.name, zone)

        content = {
            "name": name,
            "type": record_type,
            "ttl": new.ttl,
            "rdata": rdata
        }

        self._dns_client.record_replace(zone, name, record_type, content)

        return

    def _data_for_multiple(self, _type, records):

        return {
            'ttl': records['ttl'],
            'type': _type,
            'values': [r for r in records['rdata']]
        }

    _data_for_A = _data_for_multiple
    _data_for_AAAA = _data_for_multiple
    _data_for_NS = _data_for_multiple
    _data_for_SPF = _data_for_multiple

    def _data_for_CNAME(self, _type, records):
        value = records['rdata'][0]
        if (value[-1] != '.'):
            value = '{}.'.format(value)

        return {
            'ttl': records['ttl'],
            'type': _type,
            'value': value
        }

    def _data_for_MX(self, _type, records):
        values = []
        for r in records['rdata']:
            preference, exchange = r.split(" ", 1)
            values.append({
                'preference': preference,
                'exchange': exchange
            })
        return {
            'ttl': records['ttl'],
            'type': _type,
            'values': values
        }

    def _data_for_NAPTR(self, _type, records):
        values = []
        for r in records['rdata']:
            order, preference, flags, service, regexp, repl = r.split(' ', 5)

            values.append({
                'flags': flags[1:-1],
                'order': order,
                'preference': preference,
                'regexp': regexp[1:-1],
                'replacement': repl,
                'service': service[1:-1]
            })
        return {
            'type': _type,
            'ttl': records['ttl'],
            'values': values
        }

    def _data_for_PTR(self, _type, records):

        return {
            'ttl': records['ttl'],
            'type': _type,
            'value': records['rdata'][0]
        }

    def _data_for_SRV(self, _type, records):
        values = []
        for r in records['rdata']:
            priority, weight, port, target = r.split(' ', 3)
            values.append({
                'port': port,
                'priority': priority,
                'target': target,
                'weight': weight
            })

        return {
            'type': _type,
            'ttl': records['ttl'],
            'values': values
        }

    def _data_for_SSHFP(self, _type, records):
        values = []
        for r in records['rdata']:
            algorithm, fp_type, fingerprint = r.split(' ', 2)
            values.append({
                'algorithm': algorithm,
                'fingerprint': fingerprint.lower(),
                'fingerprint_type': fp_type
            })

        return {
            'type': _type,
            'ttl': records['ttl'],
            'values': values
        }

    def _data_for_TXT(self, _type, records):
        values = []
        for r in records['rdata']:
            r = r[1:-1]
            values.append(r.replace(';', '\\;'))

        return {
            'ttl': records['ttl'],
            'type': _type,
            'values': values
        }

    def _params_for_multiple(self, values):
        return [r for r in values]

    def _params_for_single(self, values):
        return values

    _params_for_A = _params_for_multiple
    _params_for_AAAA = _params_for_multiple
    _params_for_NS = _params_for_multiple

    _params_for_CNAME = _params_for_single
    _params_for_PTR = _params_for_single

    def _params_for_MX(self, values):
        rdata = []

        for r in values:
            preference = r['preference']
            exchange = r['exchange']

            record = '{} {}'.format(preference, exchange)
            rdata.append(record)

        return rdata

    def _params_for_NAPTR(self, values):
        rdata = []

        for r in values:
            ordr = r['order']
            prf = r['preference']
            flg = "\"" + r['flags'] + "\""
            srvc = "\"" + r['service'] + "\""
            rgx = "\"" + r['regexp'] + "\""
            rpl = r['replacement']

            record = '{} {} {} {} {} {}'.format(ordr, prf, flg, srvc, rgx, rpl)
            rdata.append(record)

        return rdata

    def _params_for_SPF(self, values):
        rdata = []

        for r in values:
            txt = "\"" + r.replace('\\;', ';') + "\""
            rdata.append(txt)

        return rdata

    def _params_for_SRV(self, values):
        rdata = []
        for r in values:
            priority = r['priority']
            weight = r['weight']
            port = r['port']
            target = r['target']

            record = '{} {} {} {}'.format(priority, weight, port, target)
            rdata.append(record)

        return rdata

    def _params_for_SSHFP(self, values):
        rdata = []
        for r in values:
            algorithm = r['algorithm']
            fp_type = r['fingerprint_type']
            fp = r['fingerprint']

            record = '{} {} {}'.format(algorithm, fp_type, fp)
            rdata.append(record)

        return rdata

    def _params_for_TXT(self, values):
        rdata = []

        for r in values:
            txt = "\"" + r.replace('\\;', ';') + "\""
            rdata.append(txt)

        return rdata

    def _build_zone_config(self, zone, _type="primary", comment=None,
                           masters=[]):

        if self._contractId is None:
            raise NameError("contractId not specified to create zone")

        return {
            "zone": zone,
            "type": _type,
            "comment": comment,
            "masters": masters
        }

    def _get_values(self, data):

        try:
            vals = data['values']
        except KeyError:
            vals = [data['value']]

        return vals

    def _set_full_name(self, name, zone):
        name = name + '.' + zone
=======
>>>>>>> 73d2585e

# Quell unused warning
AkamaiProvider

log = getLogger('octodns.provider.fastdns.AkamaiProvider')
log.warn('DEPRECATION NOTICE: AkamaiProvider has been moved to '
         'octodns.provider.fastdns.AkamaiProvider')<|MERGE_RESOLUTION|>--- conflicted
+++ resolved
@@ -7,516 +7,6 @@
 
 from .edgedns import AkamaiProvider
 from logging import getLogger
-<<<<<<< HEAD
-from ..record import Record
-from .base import BaseProvider
-
-
-class AkamaiClientNotFound(Exception):
-
-    def __init__(self, resp):
-        message = "404: Resource not found"
-        super(AkamaiClientNotFound, self).__init__(message)
-
-
-class AkamaiClient(object):
-    '''
-    Client for making calls to Akamai Fast DNS API using Python Requests
-
-    Fast DNS Zone Management API V2, found here:
-    developer.akamai.com/api/web_performance/fast_dns_zone_management/v2.html
-
-    Info on Python Requests library:
-    https://2.python-requests.org/en/master/
-
-    '''
-
-    def __init__(self, client_secret, host, access_token, client_token):
-
-        self.base = "https://" + host + "/config-dns/v2/"
-
-        sess = Session()
-        sess.auth = EdgeGridAuth(
-            client_token=client_token,
-            client_secret=client_secret,
-            access_token=access_token
-        )
-        self._sess = sess
-
-    def _request(self, method, path, params=None, data=None, v1=False):
-
-        url = urljoin(self.base, path)
-        resp = self._sess.request(method, url, params=params, json=data)
-
-        if resp.status_code == 404:
-            raise AkamaiClientNotFound(resp)
-        resp.raise_for_status()
-
-        return resp
-
-    def record_create(self, zone, name, record_type, content):
-        path = 'zones/{}/names/{}/types/{}'.format(zone, name, record_type)
-        result = self._request('POST', path, data=content)
-
-        return result
-
-    def record_delete(self, zone, name, record_type):
-        path = 'zones/{}/names/{}/types/{}'.format(zone, name, record_type)
-        result = self._request('DELETE', path)
-
-        return result
-
-    def record_replace(self, zone, name, record_type, content):
-        path = 'zones/{}/names/{}/types/{}'.format(zone, name, record_type)
-        result = self._request('PUT', path, data=content)
-
-        return result
-
-    def zone_get(self, zone):
-        path = 'zones/{}'.format(zone)
-        result = self._request('GET', path)
-
-        return result
-
-    def zone_create(self, contractId, params, gid=None):
-        path = 'zones?contractId={}'.format(contractId)
-
-        if gid is not None:
-            path += '&gid={}'.format(gid)
-
-        result = self._request('POST', path, data=params)
-
-        return result
-
-    def zone_recordset_get(self, zone, page=None, pageSize=None, search=None,
-                           showAll="true", sortBy="name", types=None):
-
-        params = {
-            'page': page,
-            'pageSize': pageSize,
-            'search': search,
-            'showAll': showAll,
-            'sortBy': sortBy,
-            'types': types
-        }
-
-        path = 'zones/{}/recordsets'.format(zone)
-        result = self._request('GET', path, params=params)
-
-        return result
-
-
-class AkamaiProvider(BaseProvider):
-
-    '''
-    Akamai Fast DNS Provider
-
-    fastdns.py:
-
-        Example config file with variables:
-            "
-            ---
-            providers:
-              config:
-                class: octodns.provider.yaml.YamlProvider
-                directory: ./config (example path to directory of zone files)
-              fastdns:
-                class: octodns.provider.fastdns.AkamaiProvider
-                client_secret: env/AKAMAI_CLIENT_SECRET
-                host: env/AKAMAI_HOST
-                access_token: env/AKAMAI_ACCESS_TOKEN
-                client_token: env/AKAMAI_CLIENT_TOKEN
-                contract_id: env/AKAMAI_CONTRACT_ID (optional)
-
-            zones:
-              example.com.:
-                sources:
-                  - config
-                targets:
-                  - fastdns
-            "
-
-        The first four variables above can be hidden in environment variables
-        and octoDNS will automatically search for them in the shell. It is
-        possible to also hard-code into the config file: eg, contract_id.
-
-        The first four values can be found by generating credentials:
-        https://control.akamai.com/
-        Configure > Organization > Manage APIs > New API Client for me
-        Select appropriate group, and fill relevant fields.
-        For API Service Name, select DNS-Zone Record Management
-        and then set appropriate Access level (Read-Write to make changes).
-        Then select the "New Credential" button to generate values for above
-
-        The contract_id paramater is optional, and only required for creating
-        a new zone. If the zone being managed already exists in Akamai for the
-        user in question, then this paramater is not needed.
-
-    '''
-
-    SUPPORTS_GEO = False
-    SUPPORTS_DYNAMIC = False
-    SUPPORTS_ROOT_NS = False
-
-    SUPPORTS = set(('A', 'AAAA', 'CNAME', 'MX', 'NAPTR', 'NS', 'PTR', 'SPF',
-                    'SRV', 'SSHFP', 'TXT'))
-
-    def __init__(self, id, client_secret, host, access_token, client_token,
-                 contract_id=None, gid=None, *args, **kwargs):
-
-        self.log = getLogger('AkamaiProvider[{}]'.format(id))
-        self.log.debug('__init__: id=%s, ')
-        super(AkamaiProvider, self).__init__(id, *args, **kwargs)
-
-        self._dns_client = AkamaiClient(client_secret, host, access_token,
-                                        client_token)
-
-        self._zone_records = {}
-        self._contractId = contract_id
-        self._gid = gid
-
-    def zone_records(self, zone):
-        """ returns records for a zone, looks for it if not present, or
-            returns empty [] if can't find a match
-        """
-        if zone.name not in self._zone_records:
-            try:
-                name = zone.name[:-1]
-                response = self._dns_client.zone_recordset_get(name)
-                self._zone_records[zone.name] = response.json()["recordsets"]
-
-            except (AkamaiClientNotFound, KeyError):
-                return []
-
-        return self._zone_records[zone.name]
-
-    def populate(self, zone, target=False, lenient=False):
-        self.log.debug('populate: name=%s', zone.name)
-
-        values = defaultdict(lambda: defaultdict(list))
-        for record in self.zone_records(zone):
-
-            _type = record.get('type')
-            # Akamai sends down prefix.zonename., while octodns expects prefix
-            _name = record.get('name').split("." + zone.name[:-1], 1)[0]
-            if _name == zone.name[:-1]:
-                _name = ''  # root / @
-
-            if _type not in self.SUPPORTS:
-                continue
-            values[_name][_type].append(record)
-
-        before = len(zone.records)
-        for name, types in values.items():
-            for _type, records in types.items():
-                data_for = getattr(self, '_data_for_{}'.format(_type))
-                record = Record.new(zone, name, data_for(_type, records[0]),
-                                    source=self, lenient=lenient)
-                zone.add_record(record, lenient=lenient)
-
-        exists = zone.name in self._zone_records
-        found = len(zone.records) - before
-        self.log.info('populate:   found %s records, exists=%s', found, exists)
-
-        return exists
-
-    def _apply(self, plan):
-        desired = plan.desired
-        changes = plan.changes
-        self.log.debug('apply: zone=%s, chnges=%d', desired.name, len(changes))
-
-        zone_name = desired.name[:-1]
-        try:
-            self._dns_client.zone_get(zone_name)
-
-        except AkamaiClientNotFound:
-            self.log.info("zone not found, creating zone")
-            params = self._build_zone_config(zone_name)
-            self._dns_client.zone_create(self._contractId, params, self._gid)
-
-        for change in changes:
-            class_name = change.__class__.__name__
-            getattr(self, '_apply_{}'.format(class_name))(change)
-
-        # Clear out the cache if any
-        self._zone_records.pop(desired.name, None)
-
-    def _apply_Create(self, change):
-
-        new = change.new
-        record_type = new._type
-
-        params_for = getattr(self, '_params_for_{}'.format(record_type))
-        values = self._get_values(new.data)
-        rdata = params_for(values)
-
-        zone = new.zone.name[:-1]
-        name = self._set_full_name(new.name, zone)
-
-        content = {
-            "name": name,
-            "type": record_type,
-            "ttl": new.ttl,
-            "rdata": rdata
-        }
-
-        self._dns_client.record_create(zone, name, record_type, content)
-
-        return
-
-    def _apply_Delete(self, change):
-
-        zone = change.existing.zone.name[:-1]
-        name = self._set_full_name(change.existing.name, zone)
-        record_type = change.existing._type
-
-        self._dns_client.record_delete(zone, name, record_type)
-
-        return
-
-    def _apply_Update(self, change):
-
-        new = change.new
-        record_type = new._type
-
-        params_for = getattr(self, '_params_for_{}'.format(record_type))
-        values = self._get_values(new.data)
-        rdata = params_for(values)
-
-        zone = new.zone.name[:-1]
-        name = self._set_full_name(new.name, zone)
-
-        content = {
-            "name": name,
-            "type": record_type,
-            "ttl": new.ttl,
-            "rdata": rdata
-        }
-
-        self._dns_client.record_replace(zone, name, record_type, content)
-
-        return
-
-    def _data_for_multiple(self, _type, records):
-
-        return {
-            'ttl': records['ttl'],
-            'type': _type,
-            'values': [r for r in records['rdata']]
-        }
-
-    _data_for_A = _data_for_multiple
-    _data_for_AAAA = _data_for_multiple
-    _data_for_NS = _data_for_multiple
-    _data_for_SPF = _data_for_multiple
-
-    def _data_for_CNAME(self, _type, records):
-        value = records['rdata'][0]
-        if (value[-1] != '.'):
-            value = '{}.'.format(value)
-
-        return {
-            'ttl': records['ttl'],
-            'type': _type,
-            'value': value
-        }
-
-    def _data_for_MX(self, _type, records):
-        values = []
-        for r in records['rdata']:
-            preference, exchange = r.split(" ", 1)
-            values.append({
-                'preference': preference,
-                'exchange': exchange
-            })
-        return {
-            'ttl': records['ttl'],
-            'type': _type,
-            'values': values
-        }
-
-    def _data_for_NAPTR(self, _type, records):
-        values = []
-        for r in records['rdata']:
-            order, preference, flags, service, regexp, repl = r.split(' ', 5)
-
-            values.append({
-                'flags': flags[1:-1],
-                'order': order,
-                'preference': preference,
-                'regexp': regexp[1:-1],
-                'replacement': repl,
-                'service': service[1:-1]
-            })
-        return {
-            'type': _type,
-            'ttl': records['ttl'],
-            'values': values
-        }
-
-    def _data_for_PTR(self, _type, records):
-
-        return {
-            'ttl': records['ttl'],
-            'type': _type,
-            'value': records['rdata'][0]
-        }
-
-    def _data_for_SRV(self, _type, records):
-        values = []
-        for r in records['rdata']:
-            priority, weight, port, target = r.split(' ', 3)
-            values.append({
-                'port': port,
-                'priority': priority,
-                'target': target,
-                'weight': weight
-            })
-
-        return {
-            'type': _type,
-            'ttl': records['ttl'],
-            'values': values
-        }
-
-    def _data_for_SSHFP(self, _type, records):
-        values = []
-        for r in records['rdata']:
-            algorithm, fp_type, fingerprint = r.split(' ', 2)
-            values.append({
-                'algorithm': algorithm,
-                'fingerprint': fingerprint.lower(),
-                'fingerprint_type': fp_type
-            })
-
-        return {
-            'type': _type,
-            'ttl': records['ttl'],
-            'values': values
-        }
-
-    def _data_for_TXT(self, _type, records):
-        values = []
-        for r in records['rdata']:
-            r = r[1:-1]
-            values.append(r.replace(';', '\\;'))
-
-        return {
-            'ttl': records['ttl'],
-            'type': _type,
-            'values': values
-        }
-
-    def _params_for_multiple(self, values):
-        return [r for r in values]
-
-    def _params_for_single(self, values):
-        return values
-
-    _params_for_A = _params_for_multiple
-    _params_for_AAAA = _params_for_multiple
-    _params_for_NS = _params_for_multiple
-
-    _params_for_CNAME = _params_for_single
-    _params_for_PTR = _params_for_single
-
-    def _params_for_MX(self, values):
-        rdata = []
-
-        for r in values:
-            preference = r['preference']
-            exchange = r['exchange']
-
-            record = '{} {}'.format(preference, exchange)
-            rdata.append(record)
-
-        return rdata
-
-    def _params_for_NAPTR(self, values):
-        rdata = []
-
-        for r in values:
-            ordr = r['order']
-            prf = r['preference']
-            flg = "\"" + r['flags'] + "\""
-            srvc = "\"" + r['service'] + "\""
-            rgx = "\"" + r['regexp'] + "\""
-            rpl = r['replacement']
-
-            record = '{} {} {} {} {} {}'.format(ordr, prf, flg, srvc, rgx, rpl)
-            rdata.append(record)
-
-        return rdata
-
-    def _params_for_SPF(self, values):
-        rdata = []
-
-        for r in values:
-            txt = "\"" + r.replace('\\;', ';') + "\""
-            rdata.append(txt)
-
-        return rdata
-
-    def _params_for_SRV(self, values):
-        rdata = []
-        for r in values:
-            priority = r['priority']
-            weight = r['weight']
-            port = r['port']
-            target = r['target']
-
-            record = '{} {} {} {}'.format(priority, weight, port, target)
-            rdata.append(record)
-
-        return rdata
-
-    def _params_for_SSHFP(self, values):
-        rdata = []
-        for r in values:
-            algorithm = r['algorithm']
-            fp_type = r['fingerprint_type']
-            fp = r['fingerprint']
-
-            record = '{} {} {}'.format(algorithm, fp_type, fp)
-            rdata.append(record)
-
-        return rdata
-
-    def _params_for_TXT(self, values):
-        rdata = []
-
-        for r in values:
-            txt = "\"" + r.replace('\\;', ';') + "\""
-            rdata.append(txt)
-
-        return rdata
-
-    def _build_zone_config(self, zone, _type="primary", comment=None,
-                           masters=[]):
-
-        if self._contractId is None:
-            raise NameError("contractId not specified to create zone")
-
-        return {
-            "zone": zone,
-            "type": _type,
-            "comment": comment,
-            "masters": masters
-        }
-
-    def _get_values(self, data):
-
-        try:
-            vals = data['values']
-        except KeyError:
-            vals = [data['value']]
-
-        return vals
-
-    def _set_full_name(self, name, zone):
-        name = name + '.' + zone
-=======
->>>>>>> 73d2585e
 
 # Quell unused warning
 AkamaiProvider
