--- conflicted
+++ resolved
@@ -31,14 +31,10 @@
     def _include_change(self, change):
         '''
         An opportunity for providers to filter out false positives due to
-<<<<<<< HEAD
         peculiarities in their implementation. E.g. minimum TTLs.
-=======
-        pecularities in their implementation. E.g. minimum TTLs.
 
         By default we omit root NS record Deletes so that we NEVER delete them,
         we'll allow Create and Update changes.
->>>>>>> 23311164
         '''
         return not (isinstance(change, Delete) and
                     change.existing._type == 'NS' and
