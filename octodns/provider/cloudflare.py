--- conflicted
+++ resolved
@@ -80,13 +80,9 @@
             raise CloudflareError(resp.json())
         if resp.status_code == 403:
             raise CloudflareAuthenticationError(resp.json())
-<<<<<<< HEAD
-
-=======
         elif resp.status_code > 299:
             self.log.warn("_request: status_code=%d, msg=%s", resp.status_code,
                           resp.content)
->>>>>>> 23311164
         resp.raise_for_status()
         return resp.json()
 
@@ -280,7 +276,6 @@
             new['ttl'] = max(self.MIN_TTL, new['ttl'])
             if new == existing:
                 return False
-<<<<<<< HEAD
 
         # If this is a record to enable Cloudflare CDN don't update as
         # we don't know the original values.
@@ -288,10 +283,7 @@
                 change.record.value.endswith('.cdn.cloudflare.net.')):
             return False
 
-        return True
-=======
         return super(CloudflareProvider, self)._include_change(change)
->>>>>>> 23311164
 
     def _contents_for_multiple(self, record):
         for value in record.values:
