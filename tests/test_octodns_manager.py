#
#
#

from __future__ import absolute_import, division, print_function, \
    unicode_literals

from os import environ
from os.path import dirname, join
from unittest import TestCase

from octodns.record import Record
from octodns.manager import _AggregateTarget, MainThreadExecutor, Manager
from octodns.yaml import safe_load
from octodns.zone import Zone

from helpers import GeoProvider, NoSshFpProvider, SimpleProvider, \
    TemporaryDirectory

config_dir = join(dirname(__file__), 'config')


def get_config_filename(which):
    return join(config_dir, which)


class TestManager(TestCase):

    def test_missing_provider_class(self):
        with self.assertRaises(Exception) as ctx:
            Manager(get_config_filename('missing-provider-class.yaml')).sync()
        self.assertTrue('missing class' in ctx.exception.message)

    def test_bad_provider_class(self):
        with self.assertRaises(Exception) as ctx:
            Manager(get_config_filename('bad-provider-class.yaml')).sync()
        self.assertTrue('Unknown provider class' in ctx.exception.message)

    def test_bad_provider_class_module(self):
        with self.assertRaises(Exception) as ctx:
            Manager(get_config_filename('bad-provider-class-module.yaml')) \
                .sync()
        self.assertTrue('Unknown provider class' in ctx.exception.message)

    def test_bad_provider_class_no_module(self):
        with self.assertRaises(Exception) as ctx:
            Manager(get_config_filename('bad-provider-class-no-module.yaml')) \
                .sync()
        self.assertTrue('Unknown provider class' in ctx.exception.message)

    def test_missing_provider_config(self):
        # Missing provider config
        with self.assertRaises(Exception) as ctx:
            Manager(get_config_filename('missing-provider-config.yaml')).sync()
        self.assertTrue('provider config' in ctx.exception.message)

    def test_missing_env_config(self):
        with self.assertRaises(Exception) as ctx:
            Manager(get_config_filename('missing-provider-env.yaml')).sync()
        self.assertTrue('missing env var' in ctx.exception.message)

    def test_missing_source(self):
        with self.assertRaises(Exception) as ctx:
            Manager(get_config_filename('unknown-provider.yaml')) \
                .sync(['missing.sources.'])
        self.assertTrue('missing sources' in ctx.exception.message)

    def test_missing_targets(self):
        with self.assertRaises(Exception) as ctx:
            Manager(get_config_filename('unknown-provider.yaml')) \
                .sync(['missing.targets.'])
        self.assertTrue('missing targets' in ctx.exception.message)

    def test_unknown_source(self):
        with self.assertRaises(Exception) as ctx:
            Manager(get_config_filename('unknown-provider.yaml')) \
                .sync(['unknown.source.'])
        self.assertTrue('unknown source' in ctx.exception.message)

    def test_unknown_target(self):
        with self.assertRaises(Exception) as ctx:
            Manager(get_config_filename('unknown-provider.yaml')) \
                .sync(['unknown.target.'])
        self.assertTrue('unknown target' in ctx.exception.message)

    def test_bad_plan_output_class(self):
        with self.assertRaises(Exception) as ctx:
            name = 'bad-plan-output-missing-class.yaml'
            Manager(get_config_filename(name)).sync()
        self.assertEquals('plan_output bad is missing class',
                          ctx.exception.message)

    def test_bad_plan_output_config(self):
        with self.assertRaises(Exception) as ctx:
            Manager(get_config_filename('bad-plan-output-config.yaml')).sync()
        self.assertEqual('Incorrect plan_output config for bad',
                         ctx.exception.message)

    def test_source_only_as_a_target(self):
        with self.assertRaises(Exception) as ctx:
            Manager(get_config_filename('unknown-provider.yaml')) \
                .sync(['not.targetable.'])
        self.assertTrue('does not support targeting' in ctx.exception.message)

    def test_always_dry_run(self):
        with TemporaryDirectory() as tmpdir:
            environ['YAML_TMP_DIR'] = tmpdir.dirname
            tc = Manager(get_config_filename('always-dry-run.yaml')) \
                .sync(dry_run=False)
            # only the stuff from subzone, unit.tests. is always-dry-run
            self.assertEquals(3, tc)

    def test_simple(self):
        with TemporaryDirectory() as tmpdir:
            environ['YAML_TMP_DIR'] = tmpdir.dirname
            tc = Manager(get_config_filename('simple.yaml')) \
                .sync(dry_run=False)
<<<<<<< HEAD
            self.assertEquals(21, tc)
=======
            self.assertEquals(20, tc)
>>>>>>> 23311164

            # try with just one of the zones
            tc = Manager(get_config_filename('simple.yaml')) \
                .sync(dry_run=False, eligible_zones=['unit.tests.'])
<<<<<<< HEAD
            self.assertEquals(15, tc)
=======
            self.assertEquals(14, tc)
>>>>>>> 23311164

            # the subzone, with 2 targets
            tc = Manager(get_config_filename('simple.yaml')) \
                .sync(dry_run=False, eligible_zones=['subzone.unit.tests.'])
            self.assertEquals(6, tc)

            # and finally the empty zone
            tc = Manager(get_config_filename('simple.yaml')) \
                .sync(dry_run=False, eligible_zones=['empty.'])
            self.assertEquals(0, tc)

            # Again with force
            tc = Manager(get_config_filename('simple.yaml')) \
                .sync(dry_run=False, force=True)
<<<<<<< HEAD
            self.assertEquals(21, tc)
=======
            self.assertEquals(20, tc)
>>>>>>> 23311164

            # Again with max_workers = 1
            tc = Manager(get_config_filename('simple.yaml'), max_workers=1) \
                .sync(dry_run=False, force=True)
<<<<<<< HEAD
            self.assertEquals(21, tc)

            # Include meta
            tc = Manager(get_config_filename('simple.yaml'), max_workers=1,
                         include_meta=True) \
                .sync(dry_run=False, force=True)
            self.assertEquals(25, tc)
=======
            self.assertEquals(20, tc)
>>>>>>> 23311164

    def test_eligible_targets(self):
        with TemporaryDirectory() as tmpdir:
            environ['YAML_TMP_DIR'] = tmpdir.dirname
            # Only allow a target that doesn't exist
            tc = Manager(get_config_filename('simple.yaml')) \
                .sync(eligible_targets=['foo'])
            self.assertEquals(0, tc)

    def test_compare(self):
        with TemporaryDirectory() as tmpdir:
            environ['YAML_TMP_DIR'] = tmpdir.dirname
            manager = Manager(get_config_filename('simple.yaml'))

            # make sure this was pulled in from the config
            self.assertEquals(2, manager._executor._max_workers)

            changes = manager.compare(['in'], ['in'], 'unit.tests.')
            self.assertEquals([], changes)

            # Create an empty unit.test zone config
            with open(join(tmpdir.dirname, 'unit.tests.yaml'), 'w') as fh:
                fh.write('---\n{}')

            changes = manager.compare(['in'], ['dump'], 'unit.tests.')
<<<<<<< HEAD
            self.assertEquals(15, len(changes))
=======
            self.assertEquals(14, len(changes))
>>>>>>> 23311164

            # Compound sources with varying support
            changes = manager.compare(['in', 'nosshfp'],
                                      ['dump'],
                                      'unit.tests.')
<<<<<<< HEAD
            self.assertEquals(14, len(changes))
=======
            self.assertEquals(13, len(changes))
>>>>>>> 23311164

            with self.assertRaises(Exception) as ctx:
                manager.compare(['nope'], ['dump'], 'unit.tests.')
            self.assertEquals('Unknown source: nope', ctx.exception.message)

    def test_aggregate_target(self):
        simple = SimpleProvider()
        geo = GeoProvider()
        nosshfp = NoSshFpProvider()

        self.assertFalse(_AggregateTarget([simple, simple]).SUPPORTS_GEO)
        self.assertFalse(_AggregateTarget([simple, geo]).SUPPORTS_GEO)
        self.assertFalse(_AggregateTarget([geo, simple]).SUPPORTS_GEO)
        self.assertTrue(_AggregateTarget([geo, geo]).SUPPORTS_GEO)

        zone = Zone('unit.tests.', [])
        record = Record.new(zone, 'sshfp', {
            'ttl': 60,
            'type': 'SSHFP',
            'value': {
                'algorithm': 1,
                'fingerprint_type': 1,
                'fingerprint': 'abcdefg',
            },
        })
        self.assertTrue(simple.supports(record))
        self.assertFalse(nosshfp.supports(record))
        self.assertTrue(_AggregateTarget([simple, simple]).supports(record))
        self.assertFalse(_AggregateTarget([simple, nosshfp]).supports(record))

    def test_dump(self):
        with TemporaryDirectory() as tmpdir:
            environ['YAML_TMP_DIR'] = tmpdir.dirname
            manager = Manager(get_config_filename('simple.yaml'))

            with self.assertRaises(Exception) as ctx:
                manager.dump('unit.tests.', tmpdir.dirname, False, 'nope')
            self.assertEquals('Unknown source: nope', ctx.exception.message)

            manager.dump('unit.tests.', tmpdir.dirname, False, 'in')

            # make sure this fails with an IOError and not a KeyError when
            # tyring to find sub zones
            with self.assertRaises(IOError):
                manager.dump('unknown.zone.', tmpdir.dirname, False, 'in')

    def test_dump_empty(self):
        with TemporaryDirectory() as tmpdir:
            environ['YAML_TMP_DIR'] = tmpdir.dirname
            manager = Manager(get_config_filename('simple.yaml'))

            manager.dump('empty.', tmpdir.dirname, False, 'in')

            with open(join(tmpdir.dirname, 'empty.yaml')) as fh:
                data = safe_load(fh, False)
                self.assertFalse(data)

    def test_validate_configs(self):
        Manager(get_config_filename('simple-validate.yaml')).validate_configs()

        with self.assertRaises(Exception) as ctx:
            Manager(get_config_filename('missing-sources.yaml')) \
                .validate_configs()
        self.assertTrue('missing sources' in ctx.exception.message)

        with self.assertRaises(Exception) as ctx:
            Manager(get_config_filename('unknown-provider.yaml')) \
                .validate_configs()
        self.assertTrue('unknown source' in ctx.exception.message)


class TestMainThreadExecutor(TestCase):

    def test_success(self):
        mte = MainThreadExecutor()

        future = mte.submit(self.success, 42)
        self.assertEquals(42, future.result())

        future = mte.submit(self.success, ret=43)
        self.assertEquals(43, future.result())

    def test_exception(self):
        mte = MainThreadExecutor()

        e = Exception('boom')
        future = mte.submit(self.exception, e)
        with self.assertRaises(Exception) as ctx:
            future.result()
        self.assertEquals(e, ctx.exception)

        future = mte.submit(self.exception, e=e)
        with self.assertRaises(Exception) as ctx:
            future.result()
        self.assertEquals(e, ctx.exception)

    def success(self, ret):
        return ret

    def exception(self, e):
        raise e<|MERGE_RESOLUTION|>--- conflicted
+++ resolved
@@ -115,20 +115,12 @@
             environ['YAML_TMP_DIR'] = tmpdir.dirname
             tc = Manager(get_config_filename('simple.yaml')) \
                 .sync(dry_run=False)
-<<<<<<< HEAD
-            self.assertEquals(21, tc)
-=======
             self.assertEquals(20, tc)
->>>>>>> 23311164
 
             # try with just one of the zones
             tc = Manager(get_config_filename('simple.yaml')) \
                 .sync(dry_run=False, eligible_zones=['unit.tests.'])
-<<<<<<< HEAD
-            self.assertEquals(15, tc)
-=======
             self.assertEquals(14, tc)
->>>>>>> 23311164
 
             # the subzone, with 2 targets
             tc = Manager(get_config_filename('simple.yaml')) \
@@ -143,16 +135,11 @@
             # Again with force
             tc = Manager(get_config_filename('simple.yaml')) \
                 .sync(dry_run=False, force=True)
-<<<<<<< HEAD
-            self.assertEquals(21, tc)
-=======
             self.assertEquals(20, tc)
->>>>>>> 23311164
 
             # Again with max_workers = 1
             tc = Manager(get_config_filename('simple.yaml'), max_workers=1) \
                 .sync(dry_run=False, force=True)
-<<<<<<< HEAD
             self.assertEquals(21, tc)
 
             # Include meta
@@ -160,9 +147,6 @@
                          include_meta=True) \
                 .sync(dry_run=False, force=True)
             self.assertEquals(25, tc)
-=======
-            self.assertEquals(20, tc)
->>>>>>> 23311164
 
     def test_eligible_targets(self):
         with TemporaryDirectory() as tmpdir:
@@ -188,21 +172,13 @@
                 fh.write('---\n{}')
 
             changes = manager.compare(['in'], ['dump'], 'unit.tests.')
-<<<<<<< HEAD
-            self.assertEquals(15, len(changes))
-=======
             self.assertEquals(14, len(changes))
->>>>>>> 23311164
 
             # Compound sources with varying support
             changes = manager.compare(['in', 'nosshfp'],
                                       ['dump'],
                                       'unit.tests.')
-<<<<<<< HEAD
-            self.assertEquals(14, len(changes))
-=======
             self.assertEquals(13, len(changes))
->>>>>>> 23311164
 
             with self.assertRaises(Exception) as ctx:
                 manager.compare(['nope'], ['dump'], 'unit.tests.')
