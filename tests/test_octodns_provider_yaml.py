--- conflicted
+++ resolved
@@ -49,20 +49,12 @@
 
             # We add everything
             plan = target.plan(zone)
-<<<<<<< HEAD
-            self.assertEquals(15, len(filter(lambda c: isinstance(c, Create),
-=======
             self.assertEquals(14, len(filter(lambda c: isinstance(c, Create),
->>>>>>> 23311164
                                              plan.changes)))
             self.assertFalse(isfile(yaml_file))
 
             # Now actually do it
-<<<<<<< HEAD
-            self.assertEquals(15, target.apply(plan))
-=======
             self.assertEquals(14, target.apply(plan))
->>>>>>> 23311164
             self.assertTrue(isfile(yaml_file))
 
             # There should be no changes after the round trip
@@ -72,11 +64,7 @@
 
             # A 2nd sync should still create everything
             plan = target.plan(zone)
-<<<<<<< HEAD
-            self.assertEquals(15, len(filter(lambda c: isinstance(c, Create),
-=======
             self.assertEquals(14, len(filter(lambda c: isinstance(c, Create),
->>>>>>> 23311164
                                              plan.changes)))
 
             with open(yaml_file) as fh:
