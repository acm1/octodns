--- conflicted
+++ resolved
@@ -1212,7 +1212,26 @@
             provider.apply(plan)
         self.assertTrue('modifications' in ctx.exception.message)
 
-<<<<<<< HEAD
+    def test_semicolon_fixup(self):
+        provider = Route53Provider('test', 'abc', '123')
+
+        self.assertEquals({
+            'type': 'TXT',
+            'ttl': 30,
+            'values': [
+                'abcd\\; ef\\;g',
+                'hij\\; klm\\;n',
+            ],
+        }, provider._data_for_quoted({
+            'ResourceRecords': [{
+                'Value': '"abcd; ef;g"',
+            }, {
+                'Value': '"hij\\; klm\\;n"',
+            }],
+            'TTL': 30,
+            'Type': 'TXT',
+        }))
+
 
 class TestRoute53Records(TestCase):
 
@@ -1279,25 +1298,4 @@
         # Make sure it doesn't blow up
         a.__repr__()
         e.__repr__()
-        f.__repr__()
-=======
-    def test_semicolon_fixup(self):
-        provider = Route53Provider('test', 'abc', '123')
-
-        self.assertEquals({
-            'type': 'TXT',
-            'ttl': 30,
-            'values': [
-                'abcd\\; ef\\;g',
-                'hij\\; klm\\;n',
-            ],
-        }, provider._data_for_quoted({
-            'ResourceRecords': [{
-                'Value': '"abcd; ef;g"',
-            }, {
-                'Value': '"hij\\; klm\\;n"',
-            }],
-            'TTL': 30,
-            'Type': 'TXT',
-        }))
->>>>>>> cdba5311
+        f.__repr__()