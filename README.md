--- conflicted
+++ resolved
@@ -149,7 +149,6 @@
 
 | Provider | Record Support | GeoDNS Support | Root NS support | Notes |
 |--|--|--|--|
-<<<<<<< HEAD
 | [AzureProvider](/octodns/provider/azuredns.py) | A, AAAA, CNAME, MX, NS, PTR, SRV, TXT | No | |
 | [CloudflareProvider](/octodns/provider/cloudflare.py) | A, AAAA, ALIAS, CAA, CNAME, MX, NS, SPF, TXT | No | CAA tags restricted |
 | [DigitalOceanProvider](/octodns/provider/digitalocean.py) | A, AAAA, CAA, CNAME, MX, NS, TXT, SRV | No | CAA tags restricted |
@@ -163,16 +162,6 @@
 | [Route53](/octodns/provider/route53.py) | A, AAAA, CAA, CNAME, MX, NAPTR, NS, PTR, SPF, SRV, TXT | Yes | |
 | [TinyDNSSource](/octodns/source/tinydns.py) | A, CNAME, MX, NS, PTR | No | read-only |
 | [YamlProvider](/octodns/provider/yaml.py) | All | Yes | config |
-=======
-| [CloudflareProvider](/octodns/provider/cloudflare.py) | A, AAAA, CNAME, MX, NS, SPF, TXT | No | No | |
-| [DnsimpleProvider](/octodns/provider/dnsimple.py) | All | No | No | |
-| [DynProvider](/octodns/provider/dyn.py) | All | Yes | No | |
-| [Ns1Provider](/octodns/provider/ns1.py) | All | No | Yes | |
-| [PowerDnsProvider](/octodns/provider/powerdns.py) | All | No | Yes | |
-| [Route53](/octodns/provider/route53.py) | A, AAAA, CNAME, MX, NAPTR, NS, PTR, SPF, SRV, TXT | Yes | Yes | |
-| [TinyDNSSource](/octodns/source/tinydns.py) | A, CNAME, MX, NS, PTR | No | Yes | read-only |
-| [YamlProvider](/octodns/provider/yaml.py) | All | Yes | Yes | config |
->>>>>>> 23311164
 
 #### Notes
 
